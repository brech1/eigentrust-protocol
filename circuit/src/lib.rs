--- conflicted
+++ resolved
@@ -147,18 +147,7 @@
 		meta.enable_constant(fixed);
 		meta.enable_equality(pub_ins);
 
-		EigenTrustConfig {
-			set,
-			is_equal,
-			and,
-			select,
-			poseidon,
-			sum,
-			mul,
-			is_zero,
-			temp,
-			pub_ins,
-		}
+		EigenTrustConfig { set, is_equal, and, select, poseidon, sum, mul, is_zero, temp, pub_ins }
 	}
 
 	/// Synthesize the circuit.
@@ -217,14 +206,9 @@
 				},
 			)?;
 
-<<<<<<< HEAD
-		let acc_chip = AccumulatorChip::new(ops);
-		let t_i = acc_chip.synthesize(config.accumulator, layouter.namespace(|| "accumulator"))?;
-=======
 		let sum_chip = SumChip::new(ops);
 		let t_i = sum_chip.synthesize(config.sum, layouter.namespace(|| "sum"))?;
 
->>>>>>> 3e379b0a
 		// Recreate the pubkey_i
 		let inputs = [zero.clone(), sk[0].clone(), sk[1].clone(), sk[2].clone(), sk[3].clone()];
 		let poseidon_pk = PoseidonChip::<_, 5, P>::new(inputs);
